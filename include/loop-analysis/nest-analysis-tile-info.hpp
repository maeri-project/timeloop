--- conflicted
+++ resolved
@@ -117,13 +117,11 @@
     if (version == 0)
     {
       ar& BOOST_SERIALIZATION_NVP(size);
-      ar& BOOST_SERIALIZATION_NVP(distributed_multicast);
       ar& BOOST_SERIALIZATION_NVP(access_stats);
       ar& BOOST_SERIALIZATION_NVP(link_transfers);
       ar& BOOST_SERIALIZATION_NVP(subnest);
       ar& BOOST_SERIALIZATION_NVP(replication_factor);
       ar& BOOST_SERIALIZATION_NVP(fanout);
-      ar& BOOST_SERIALIZATION_NVP(distributed_fanout);
       ar& BOOST_SERIALIZATION_NVP(is_on_storage_boundary);
       ar& BOOST_SERIALIZATION_NVP(is_master_spatial);
     }
@@ -131,11 +129,7 @@
 
   std::size_t size;
   // std::size_t partition_size;
-<<<<<<< HEAD
-  bool distributed_multicast;
   double total_child_accesses;
-=======
->>>>>>> 6b41058f
   AccessStatMatrix access_stats;
   
   double link_transfers;
@@ -144,16 +138,9 @@
   std::uint64_t fanout;                  // per-element fanout to next-level.
   bool is_on_storage_boundary;
   bool is_master_spatial;
-<<<<<<< HEAD
   bool rmw_first_update;
   bool no_coalesce;
 
-=======
-
-  //bool distributed_multicast;
-  //std::uint64_t distributed_fanout;      // max range of fanout if distributed multicast is used.
-  
->>>>>>> 6b41058f
   void Reset();
 
   void Validate();
