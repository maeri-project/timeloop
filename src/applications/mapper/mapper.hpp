--- conflicted
+++ resolved
@@ -121,61 +121,10 @@
       std::cout << "Using all available hardware threads = " << num_threads_ << std::endl;
     }
 
-<<<<<<< HEAD
     std::string metric;
     if (mapper.lookupValue("optimization-metric", metric))
     {
       optimization_metrics_ = { metric };
-=======
-      // Search size (divide between threads).
-      std::uint32_t search_size = 0;
-      mapper.lookupValue("search-size", search_size);
-      mapper.lookupValue("search_size", search_size); // backwards compatibility.
-      if (search_size > 0)
-        search_size = 1 + (search_size - 1) / num_threads_;
-      search_size_ = static_cast<uint128_t>(search_size);
-    
-      // Number of consecutive invalid mappings to trigger termination.
-      timeout_ = 1000;
-      mapper.lookupValue("timeout", timeout_);
-      mapper.lookupValue("heartbeat", timeout_); // backwards compatibility.
-
-      // Number of suboptimal valid mappings to trigger victory
-      // (do NOT divide between threads).
-      victory_condition_ = 500;
-      mapper.lookupValue("victory-condition", victory_condition_);
-
-      // Inter-thread sync interval.
-      std::uint32_t sync_interval = 0;
-      mapper.lookupValue("sync-interval", sync_interval);
-      sync_interval_ = static_cast<uint128_t>(sync_interval);
-    
-      // Misc.
-      log_stats_ = false;
-      mapper.lookupValue("log-stats", log_stats_);    
-      log_suboptimal_ = false;    
-      mapper.lookupValue("log-suboptimal", log_suboptimal_);
-      mapper.lookupValue("log-all", log_suboptimal_); // backwards compatibility.
-      diagnostics_on_ = false;
-      mapper.lookupValue("diagnostics", diagnostics_on_);
-      emit_whoop_nest_ = false;
-      mapper.lookupValue("emit-whoop-nest", emit_whoop_nest_);
-      std::cout << "Mapper configuration complete." << std::endl;
-
-      // MapSpace configuration.
-      libconfig::Setting& mapspace = config.lookup("mapspace");
-      mapspace_ = mapspace::ParseAndConstruct(mapspace, arch_specs_, workload_);
-      split_mapspaces_ = mapspace_->Split(num_threads_);
-      std::cout << "Mapspace construction complete." << std::endl;
-
-      // Search configuration.
-      libconfig::Setting& search = config.lookup("mapper");
-      for (unsigned t = 0; t < num_threads_; t++)
-      {
-        search_.push_back(search::ParseAndConstruct(search, split_mapspaces_.at(t), t));
-      }
-      std::cout << "Search configuration complete." << std::endl;
->>>>>>> a54aa17d
     }
     else if (mapper.exists("optimization-metrics"))
     {
@@ -217,6 +166,8 @@
     mapper.lookupValue("log-all", log_suboptimal_); // backwards compatibility.
     diagnostics_on_ = false;
     mapper.lookupValue("diagnostics", diagnostics_on_);
+    std::cout << "Mapper configuration complete." << std::endl;
+    mapper.lookupValue("emit-whoop-nest", emit_whoop_nest_);
     std::cout << "Mapper configuration complete." << std::endl;
 
     // MapSpace configuration.
