--- conflicted
+++ resolved
@@ -151,23 +151,16 @@
 
       inv_storage_level--;
     }
-<<<<<<< HEAD
-    out << indent;
-    indent += "  ";
-    loops.at(loop_level).Print(out, true, problem_shape.FlattenedDimensionIDToName);
-    out << std::endl;
-=======
     if(loops.at(loop_level).end - loops.at(loop_level).start > 1)
     {
       out << pre_loop_dashes;
       pre_loop_dashes = "";
       out << indent;
       indent += "  ";
-      loops.at(loop_level).Print(out, true);
+      loops.at(loop_level).Print(out, true, problem_shape.FlattenedDimensionIDToName);
       out << std::endl;
       pre_level_newline = "\n";
     }
->>>>>>> a62b6e81
   }
   out << pre_loop_dashes << indent << "<< Compute >>" << std::endl;
 }
@@ -473,13 +466,8 @@
     for (auto& varname: tiled_varnames.at(d))
       out << "[" << varname << "]";
     out << ";";
-<<<<<<< HEAD
     if (problem_shape.IsReadWriteDataSpace.at(d))
       out << " // read-write";
-=======
-    if (problem::GetShape()->IsReadWriteDataSpace.at(d))
-      out << " // read_write";
->>>>>>> a62b6e81
     else
       out << " // read-only";
     out << std::endl;
