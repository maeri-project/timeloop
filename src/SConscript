--- conflicted
+++ resolved
@@ -66,12 +66,7 @@
   env.Append(LIBS = ['tinfo'])
 
 # barvinok needs to be before isl because it references isl functions
-<<<<<<< HEAD
-if GetOption('with_isl'):
-    env.Append(LIBS = ['barvinok', 'isl', 'ntl', 'pthread', 'polylibgmp', 'gmp'])
-=======
 env.Append(LIBS = ['barvinok', 'isl', 'ntl', 'pthread', 'polylibgmp', 'gmp'])
->>>>>>> a62b6e81
 
 if GetOption('link_static'):
     print("Using static linking.")
